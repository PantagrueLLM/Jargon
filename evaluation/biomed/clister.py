import os
import json
import logging
from argparse import ArgumentParser
from datetime import datetime

import numpy as np
import pandas as pd
from torch import manual_seed
from torch.utils.data import DataLoader
from scipy.stats import spearmanr
from sentence_transformers import SentenceTransformer, InputExample
from sentence_transformers.models import Transformer, Pooling
from sentence_transformers.losses import CosineSimilarityLoss
from sentence_transformers.util import cos_sim

from finetuning_cl_args_common import add_common_training_arguments

logger = logging.getLogger(__name__)
LOGFMT = "%(asctime)s - %(levelname)s - \t%(message)s"
logging.basicConfig(format=LOGFMT, datefmt="%d/%m/%Y %H:%M:%S", level=logging.INFO)

DATAPATH_HELP = """Path to the directory containing the files `clister_train.csv`
and `clister_test.csv"""
OUTPUT_DIR_HELP = """Where to put the results. If not provided, will create a `clister-results`
directory in the same place as this script"""
NOTQDM_HELP = """Flag to disable the progress bar"""
SEED_HELP = """Random seed"""
AUTH_HELP = """Authorisation token for loading a model from the HuggingFace hub, if
required"""
TRC_HELP = """Set this flag when the model being loaded requires custom code to be
run (as is the case for the Jargon models); if not set, transformers will show a
command prompt asking for confirmation"""


def parse_arguments():
    parser = add_common_training_arguments(ArgumentParser())
    parser.add_argument("--data_path", type=str, help=DATAPATH_HELP)
    parser.add_argument("--output_dir", type=str, help=OUTPUT_DIR_HELP)
    parser.add_argument("--no_tqdm", action="store_true")
    parser.add_argument("--seed", type=int, default=42, help=SEED_HELP)
    parser.add_argument("--auth", type=str, help=AUTH_HELP)
    parser.add_argument("--trust_remote_code", action="store_true", help=TRC_HELP)
    return parser.parse_args()


def main(args):
    logger.info("Setup...")
    train_df = pd.read_csv(os.path.join(args.data_path, "clister_train.tsv"), sep="\t")
    model_args = {
        "trust_remote_code": args.trust_remote_code,
        "use_auth_token": args.auth
    }
    transformer = Transformer(args.model, max_seq_length=args.seq_len, model_args=model_args)
    transformer.tokenizer.model_input_names = ["input_ids", "attention_mask"]
    pooling_layer = Pooling(transformer.get_word_embedding_dimension(), pooling_mode_mean_tokens=True)
    model = SentenceTransformer(modules=(transformer, pooling_layer))
    loss_function = CosineSimilarityLoss(model=model)
    optimizer_params = {"lr": args.lr}
    scheduler_type = "warmupconstant" if args.warmup else "constantlr"
    if args.output_dir is None:
        args.output_dir = os.path.normpath(
            os.path.join(
                os.path.dirname(__file__), "clister-results"
            )
        )
    if not os.path.isdir(args.output_dir):
        os.mkdir(args.output_dir)
    now = datetime.now()
    if "/" in args.model:
        _, model_name = os.path.split(args.model)
    else:
        model_name = args.model
    if args.save != "no":
        output_subdir = f"{model_name}_{now.day}-{now.month}_{now.hour}-{now.minute}"
        output_path = os.path.join(args.output_dir, output_subdir)
        os.mkdir(output_path)
    manual_seed(args.seed)
    train_dataset = list(InputExample(texts=[t.id_1, t.id_2], label=(t.sim / 5)) for t in train_df.itertuples())
    dataloader = DataLoader(train_dataset, batch_size=args.batch_size, shuffle=True)
    model.fit(
        train_objectives=[(dataloader, loss_function)],
        epochs=args.epochs,
        scheduler=scheduler_type,
        warmup_steps=args.warmup,
        optimizer_params=optimizer_params,
        weight_decay=args.weight_decay,
        show_progress_bar=not args.no_tqdm,
    )
    logger.info("Running evaluation on test set...")
    test_dataset = pd.read_csv(os.path.join(args.data_path, "clister_test.tsv"), sep="\t")
    s1_embeddings, s2_embeddings = model.encode(test_dataset.id_1), model.encode(test_dataset.id_2)
    cosine_similarities = np.fromiter(
        (cos_sim(*embeddings).item() for embeddings in zip(s1_embeddings, s2_embeddings)),
        dtype=np.float64
    )
    result = spearmanr(test_dataset.sim, cosine_similarities)
    logger.info("Spearman correlation for test data: %.5f @ p=%.9f", result.statistic, result.pvalue)
    if args.save != "no":
        with open(os.path.join(output_path, "cl_args.json"), "w") as f:
            json.dump(vars(args), f, indent=4)
        with open(os.path.join(output_path, "results.json"), "w") as f:
<<<<<<< HEAD
            json.dump({
                attr: getattr(result, attr) for attr in ("statistic", "pvalue")
            }, f, indent=4)
        logger.info("Done: output @ %s", output_path)
=======
            json.dump(
                {attr: getattr(result, attr) for attr in ("statistic", "pvalue")},
                f, indent=4
            )
>>>>>>> 911cceab


if __name__ == "__main__":
    args = parse_arguments()
    main(args)<|MERGE_RESOLUTION|>--- conflicted
+++ resolved
@@ -98,19 +98,16 @@
     logger.info("Spearman correlation for test data: %.5f @ p=%.9f", result.statistic, result.pvalue)
     if args.save != "no":
         with open(os.path.join(output_path, "cl_args.json"), "w") as f:
-            json.dump(vars(args), f, indent=4)
+            json.dump(vars(args), f)
         with open(os.path.join(output_path, "results.json"), "w") as f:
-<<<<<<< HEAD
+            json.dump(
+                {attr: getattr(result, attr) for attr in ("statistic", "pvalue")},
+                f, indent=4
+            )
             json.dump({
                 attr: getattr(result, attr) for attr in ("statistic", "pvalue")
             }, f, indent=4)
         logger.info("Done: output @ %s", output_path)
-=======
-            json.dump(
-                {attr: getattr(result, attr) for attr in ("statistic", "pvalue")},
-                f, indent=4
-            )
->>>>>>> 911cceab
 
 
 if __name__ == "__main__":
